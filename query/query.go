--- conflicted
+++ resolved
@@ -40,8 +40,6 @@
 	String() string
 }
 
-<<<<<<< HEAD
-=======
 func QToProto(q Q) *v1.Q {
 	switch v := q.(type) {
 	case *RawConfig:
@@ -83,7 +81,6 @@
 	}
 }
 
->>>>>>> 29a405ea
 func QFromProto(p *v1.Q) (Q, error) {
 	switch v := p.Query.(type) {
 	case *v1.Q_RawConfig:
@@ -164,13 +161,10 @@
 	return RawConfig(p.Flags)
 }
 
-<<<<<<< HEAD
-=======
 func (r RawConfig) ToProto() *v1.RawConfig {
 	return &v1.RawConfig{Flags: uint64(r)}
 }
 
->>>>>>> 29a405ea
 func (r RawConfig) String() string {
 	var s []string
 	for _, fn := range flagNames {
@@ -202,8 +196,6 @@
 	}, nil
 }
 
-<<<<<<< HEAD
-=======
 func (r *Regexp) ToProto() *v1.Regexp {
 	return &v1.Regexp{
 		Regexp:        r.Regexp.String(),
@@ -213,7 +205,6 @@
 	}
 }
 
->>>>>>> 29a405ea
 func (q *Regexp) String() string {
 	pref := ""
 	if q.FileName {
@@ -271,15 +262,12 @@
 	}, nil
 }
 
-<<<<<<< HEAD
-=======
 func (s *Symbol) ToProto() *v1.Symbol {
 	return &v1.Symbol{
 		Expr: QToProto(s.Expr),
 	}
 }
 
->>>>>>> 29a405ea
 func (s *Symbol) String() string {
 	return fmt.Sprintf("sym:%s", s.Expr)
 }
@@ -302,13 +290,10 @@
 	}
 }
 
-<<<<<<< HEAD
-=======
 func (l *Language) ToProto() *v1.Language {
 	return &v1.Language{Language: l.Language}
 }
 
->>>>>>> 29a405ea
 func (l *Language) String() string {
 	return "lang:" + l.Language
 }
@@ -323,13 +308,10 @@
 	}
 }
 
-<<<<<<< HEAD
-=======
 func (q *Const) ToProto() *v1.Const {
 	return &v1.Const{Value: q.Value}
 }
 
->>>>>>> 29a405ea
 func (q *Const) String() string {
 	if q.Value {
 		return "TRUE"
@@ -351,15 +333,12 @@
 	}, nil
 }
 
-<<<<<<< HEAD
-=======
 func (q *Repo) ToProto() *v1.Repo {
 	return &v1.Repo{
 		Regexp: q.Regexp.String(),
 	}
 }
 
->>>>>>> 29a405ea
 func (q *Repo) String() string {
 	return fmt.Sprintf("repo:%s", q.Regexp.String())
 }
@@ -390,15 +369,12 @@
 	}, nil
 }
 
-<<<<<<< HEAD
-=======
 func (q *RepoRegexp) ToProto() *v1.RepoRegexp {
 	return &v1.RepoRegexp{
 		Regexp: q.Regexp.String(),
 	}
 }
 
->>>>>>> 29a405ea
 func (q *RepoRegexp) String() string {
 	return fmt.Sprintf("reporegex:%q", q.Regexp.String())
 }
@@ -437,8 +413,6 @@
 	}, nil
 }
 
-<<<<<<< HEAD
-=======
 func (br *BranchesRepos) ToProto() *v1.BranchesRepos {
 	list := make([]*v1.BranchRepos, len(br.List))
 	for i, branchRepo := range br.List {
@@ -450,7 +424,6 @@
 	}
 }
 
->>>>>>> 29a405ea
 // NewSingleBranchesRepos is a helper for creating a BranchesRepos which
 // searches a single branch.
 func NewSingleBranchesRepos(branch string, ids ...uint32) *BranchesRepos {
@@ -494,8 +467,6 @@
 	}, nil
 }
 
-<<<<<<< HEAD
-=======
 func (q *RepoIDs) ToProto() *v1.RepoIds {
 	b, err := q.Repos.ToBytes()
 	if err != nil {
@@ -506,7 +477,6 @@
 	}
 }
 
->>>>>>> 29a405ea
 func (q *RepoIDs) String() string {
 	var sb strings.Builder
 
@@ -552,8 +522,6 @@
 	}, nil
 }
 
-<<<<<<< HEAD
-=======
 func (br *BranchRepos) ToProto() *v1.BranchRepos {
 	b, err := br.Repos.ToBytes()
 	if err != nil {
@@ -566,7 +534,6 @@
 	}
 }
 
->>>>>>> 29a405ea
 // Similar to BranchRepos but will be used to match only by repoid and
 // therefore matches all branches
 type RepoIDs struct {
@@ -585,15 +552,12 @@
 	}
 }
 
-<<<<<<< HEAD
-=======
 func (q *RepoSet) ToProto() *v1.RepoSet {
 	return &v1.RepoSet{
 		Set: q.Set,
 	}
 }
 
->>>>>>> 29a405ea
 func (q *RepoSet) String() string {
 	var detail string
 	if len(q.Set) > 5 {
@@ -637,8 +601,6 @@
 	}
 }
 
-<<<<<<< HEAD
-=======
 func (q *FileNameSet) ToProto() *v1.FileNameSet {
 	s := make([]string, 0, len(q.Set))
 	for name := range q.Set {
@@ -649,7 +611,6 @@
 	}
 }
 
->>>>>>> 29a405ea
 // MarshalBinary implements a specialized encoder for FileNameSet.
 func (q *FileNameSet) MarshalBinary() ([]byte, error) {
 	return stringSetEncode(q.Set)
@@ -765,8 +726,6 @@
 	}
 }
 
-<<<<<<< HEAD
-=======
 func (q *Substring) ToProto() *v1.Substring {
 	return &v1.Substring{
 		Pattern:       q.Pattern,
@@ -776,7 +735,6 @@
 	}
 }
 
->>>>>>> 29a405ea
 func (q *Substring) String() string {
 	s := ""
 
@@ -896,8 +854,6 @@
 	}, nil
 }
 
-<<<<<<< HEAD
-=======
 func (q *Or) ToProto() *v1.Or {
 	children := make([]*v1.Q, len(q.Children))
 	for i, child := range q.Children {
@@ -908,7 +864,6 @@
 	}
 }
 
->>>>>>> 29a405ea
 func (q *Or) String() string {
 	var sub []string
 	for _, ch := range q.Children {
@@ -932,15 +887,12 @@
 	}, nil
 }
 
-<<<<<<< HEAD
-=======
 func (q *Not) ToProto() *v1.Not {
 	return &v1.Not{
 		Child: QToProto(q.Child),
 	}
 }
 
->>>>>>> 29a405ea
 func (q *Not) String() string {
 	return fmt.Sprintf("(not %s)", q.Child)
 }
@@ -964,8 +916,6 @@
 	}, nil
 }
 
-<<<<<<< HEAD
-=======
 func (q *And) ToProto() *v1.And {
 	children := make([]*v1.Q, len(q.Children))
 	for i, child := range q.Children {
@@ -976,7 +926,6 @@
 	}
 }
 
->>>>>>> 29a405ea
 func (q *And) String() string {
 	var sub []string
 	for _, ch := range q.Children {
@@ -1010,8 +959,6 @@
 	}
 }
 
-<<<<<<< HEAD
-=======
 func (q *Branch) ToProto() *v1.Branch {
 	return &v1.Branch{
 		Pattern: q.Pattern,
@@ -1019,7 +966,6 @@
 	}
 }
 
->>>>>>> 29a405ea
 func (q *Branch) String() string {
 	if q.Exact {
 		return fmt.Sprintf("branch=%q", q.Pattern)
