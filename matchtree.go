// Copyright 2018 Google Inc. All rights reserved.
//
// Licensed under the Apache License, Version 2.0 (the "License");
// you may not use this file except in compliance with the License.
// You may obtain a copy of the License at
//
//    http://www.apache.org/licenses/LICENSE-2.0
//
// Unless required by applicable law or agreed to in writing, software
// distributed under the License is distributed on an "AS IS" BASIS,
// WITHOUT WARRANTIES OR CONDITIONS OF ANY KIND, either express or implied.
// See the License for the specific language governing permissions and
// limitations under the License.

package zoekt

import (
	"fmt"
	"log"
	"regexp"
	"strings"
	"unicode/utf8"

	"github.com/google/zoekt/query"
)

// A docIterator iterates over documents in order.
type docIterator interface {
	// provide the next document where we can may find something
	// interesting.
	nextDoc() uint32

	// clears any per-document state of the docIterator, and
	// prepares for evaluating the given doc. The argument is
	// strictly increasing over time.
	prepare(nextDoc uint32)
}

const costConst = 0
const costMemory = 1
const costContent = 2
const costRegexp = 3

const costMin = costConst
const costMax = costRegexp

// An expression tree coupled with matches. The matchtree has two
// functions:
//
// * it implements boolean combinations (and, or, not)
//
// * it implements shortcuts, where we skip documents (for example: if
// there are no trigram matches, we can be sure there are no substring
// matches). The matchtree iterates over the documents as they are
// ordered in the shard.
//
// The general process for a given (shard, query) is
//
// - construct matchTree for the query
//
// - find all different leaf matchTrees (substring, regexp, etc.)
//
// in a loop:
//
//   - find next doc to process using nextDoc
//
//   - evaluate atoms (leaf expressions that match text)
//
//   - evaluate the tree using matches(), storing the result in map.
//
//   - if the complete tree returns (matches() == true) for the document,
//     collect all text matches by looking at leaf matchTrees
//
type matchTree interface {
	docIterator

	// returns whether this matches, and if we are sure.
	matches(cp *contentProvider, cost int, known map[matchTree]bool) (match bool, sure bool)
}

type docMatchTree struct {
	// mutable
	docs    []uint32
	current []uint32
}

type bruteForceMatchTree struct {
	// mutable
	firstDone bool
	docID     uint32
}

type andMatchTree struct {
	children []matchTree
}

type orMatchTree struct {
	children []matchTree
}

type notMatchTree struct {
	child matchTree
}

type fileNameMatchTree struct {
	child matchTree
}

// Don't visit this subtree for collecting matches.
type noVisitMatchTree struct {
	matchTree
}

type regexpMatchTree struct {
	regexp *regexp.Regexp

	fileName bool

	// mutable
	reEvaluated bool
	found       []*candidateMatch

	// nextDoc, prepare.
	bruteForceMatchTree
}

type substrMatchTree struct {
	matchIterator

	query         *query.Substring
	caseSensitive bool
	fileName      bool

	// mutable
	current       []*candidateMatch
	contEvaluated bool
}

type branchQueryMatchTree struct {
	fileMasks []uint64
	mask      uint64

	// mutable
	firstDone bool
	docID     uint32
}

<<<<<<< HEAD
func (t *noMatchTree) updateStats(s *Stats) {
}

func (t *bruteForceMatchTree) updateStats(s *Stats) {
}

func (t *docMatchTree) updateStats(s *Stats) {
}

func (t *andMatchTree) updateStats(s *Stats) {
	for _, c := range t.children {
		c.updateStats(s)
	}
}

func (t *orMatchTree) updateStats(s *Stats) {
	for _, c := range t.children {
		c.updateStats(s)
	}
}

func (t *notMatchTree) updateStats(s *Stats) {
	t.child.updateStats(s)
}

func (t *fileNameMatchTree) updateStats(s *Stats) {
	t.child.updateStats(s)
}

func (t *branchQueryMatchTree) updateStats(s *Stats) {
}

func (t *regexpMatchTree) updateStats(s *Stats) {
}

=======
>>>>>>> 5208c286
// all prepare methods

func (t *bruteForceMatchTree) prepare(doc uint32) {
	t.docID = doc
	t.firstDone = true
}

func (t *docMatchTree) prepare(doc uint32) {
	for len(t.docs) > 0 && t.docs[0] < doc {
		t.docs = t.docs[1:]
	}
	i := 0
	for ; i < len(t.docs) && t.docs[i] == doc; i++ {
	}

	t.current = t.docs[:i]
	t.docs = t.docs[i:]
}

func (t *andMatchTree) prepare(doc uint32) {
	for _, c := range t.children {
		c.prepare(doc)
	}
}

func (t *regexpMatchTree) prepare(doc uint32) {
	t.found = t.found[:0]
	t.reEvaluated = false
	t.bruteForceMatchTree.prepare(doc)
}

func (t *orMatchTree) prepare(doc uint32) {
	for _, c := range t.children {
		c.prepare(doc)
	}
}

func (t *notMatchTree) prepare(doc uint32) {
	t.child.prepare(doc)
}

func (t *fileNameMatchTree) prepare(doc uint32) {
	t.child.prepare(doc)
}

func (t *substrMatchTree) prepare(nextDoc uint32) {
	t.matchIterator.prepare(nextDoc)
	t.current = t.matchIterator.candidates()
	t.contEvaluated = false
}

func (t *branchQueryMatchTree) prepare(doc uint32) {
	t.firstDone = true
	t.docID = doc
}

// nextDoc

func (t *docMatchTree) nextDoc() uint32 {
	if len(t.docs) == 0 {
		return maxUInt32
	}
	return t.docs[0]
}

func (t *bruteForceMatchTree) nextDoc() uint32 {
	if !t.firstDone {
		return 0
	}
	return t.docID + 1
}

func (t *andMatchTree) nextDoc() uint32 {
	var max uint32
	for _, c := range t.children {
		m := c.nextDoc()
		if m > max {
			max = m
		}
	}
	return max
}

func (t *orMatchTree) nextDoc() uint32 {
	min := uint32(maxUInt32)
	for _, c := range t.children {
		m := c.nextDoc()
		if m < min {
			min = m
		}
	}
	return min
}

func (t *notMatchTree) nextDoc() uint32 {
	return 0
}

func (t *fileNameMatchTree) nextDoc() uint32 {
	return t.child.nextDoc()
}

func (t *branchQueryMatchTree) nextDoc() uint32 {
	var start uint32
	if t.firstDone {
		start = t.docID + 1
	}

	for i := start; i < uint32(len(t.fileMasks)); i++ {
		if (t.mask & t.fileMasks[i]) != 0 {
			return i
		}
	}
	return maxUInt32
}

// all String methods

func (t *bruteForceMatchTree) String() string {
	return "all"
}

func (t *docMatchTree) String() string {
	return fmt.Sprintf("docs%v", t.docs)
}

func (t *andMatchTree) String() string {
	return fmt.Sprintf("and%v", t.children)
}

func (t *regexpMatchTree) String() string {
	return fmt.Sprintf("re(%s)", t.regexp)
}

func (t *orMatchTree) String() string {
	return fmt.Sprintf("or%v", t.children)
}

func (t *notMatchTree) String() string {
	return fmt.Sprintf("not(%v)", t.child)
}

func (t *fileNameMatchTree) String() string {
	return fmt.Sprintf("f(%v)", t.child)
}

func (t *substrMatchTree) String() string {
	f := ""
	if t.fileName {
		f = "f"
	}

	return fmt.Sprintf("%ssubstr(%q, %v, %v)", f, t.query.Pattern, t.current, t.matchIterator)
}

func (t *branchQueryMatchTree) String() string {
	return fmt.Sprintf("branch(%x)", t.mask)
}

// visitMatches visits all atoms in matchTree. Note: This visits
// noVisitMatchTree. For collecting matches use visitMatches.
func visitMatchTree(t matchTree, f func(matchTree)) {
	switch s := t.(type) {
	case *andMatchTree:
		for _, ch := range s.children {
			visitMatchTree(ch, f)
		}
	case *orMatchTree:
		for _, ch := range s.children {
			visitMatchTree(ch, f)
		}
	case *noVisitMatchTree:
		visitMatchTree(s.matchTree, f)
	case *notMatchTree:
		visitMatchTree(s.child, f)
	case *fileNameMatchTree:
		visitMatchTree(s.child, f)
	default:
		f(t)
	}
}

// visitMatches visits all atoms which can contribute matches. Note: This
// skips noVisitMatchTree.
func visitMatches(t matchTree, known map[matchTree]bool, f func(matchTree)) {
	switch s := t.(type) {
	case *andMatchTree:
		for _, ch := range s.children {
			if known[ch] {
				visitMatches(ch, known, f)
			}
		}
	case *orMatchTree:
		for _, ch := range s.children {
			if known[ch] {
				visitMatches(ch, known, f)
			}
		}
	case *notMatchTree:
	case *noVisitMatchTree:
		// don't collect into negative trees.
	case *fileNameMatchTree:
		// We will just gather the filename if we do not visit this tree.
	default:
		f(s)
	}
}

// all matches() methods.

func (t *docMatchTree) matches(cp *contentProvider, cost int, known map[matchTree]bool) (bool, bool) {
	return len(t.current) > 0, true
}

func (t *bruteForceMatchTree) matches(cp *contentProvider, cost int, known map[matchTree]bool) (bool, bool) {
	return true, true
}

func (t *andMatchTree) matches(cp *contentProvider, cost int, known map[matchTree]bool) (bool, bool) {
	sure := true

	for _, ch := range t.children {
		v, ok := evalMatchTree(cp, cost, known, ch)
		if ok && !v {
			return false, true
		}
		if !ok {
			sure = false
		}
	}
	return true, sure
}

func (t *orMatchTree) matches(cp *contentProvider, cost int, known map[matchTree]bool) (bool, bool) {
	matches := false
	sure := true
	for _, ch := range t.children {
		v, ok := evalMatchTree(cp, cost, known, ch)
		if ok {
			// we could short-circuit, but we want to use
			// the other possibilities as a ranking
			// signal.
			matches = matches || v
		} else {
			sure = false
		}
	}
	return matches, sure
}

func (t *branchQueryMatchTree) matches(cp *contentProvider, cost int, known map[matchTree]bool) (bool, bool) {
	return t.fileMasks[t.docID]&t.mask != 0, true
}

func (t *regexpMatchTree) matches(cp *contentProvider, cost int, known map[matchTree]bool) (bool, bool) {
	if t.reEvaluated {
		return len(t.found) > 0, true
	}

	if cost < costRegexp {
		return false, false
	}

	idxs := t.regexp.FindAllIndex(cp.data(t.fileName), -1)
	found := t.found[:0]
	for _, idx := range idxs {
		found = append(found, &candidateMatch{
			byteOffset:  uint32(idx[0]),
			byteMatchSz: uint32(idx[1] - idx[0]),
			fileName:    t.fileName,
		})
	}
	t.found = found
	t.reEvaluated = true

	return len(t.found) > 0, true
}

func evalMatchTree(cp *contentProvider, cost int, known map[matchTree]bool, mt matchTree) (bool, bool) {
	if v, ok := known[mt]; ok {
		return v, true
	}

	v, ok := mt.matches(cp, cost, known)
	if ok {
		known[mt] = v
	}

	return v, ok
}

func (t *notMatchTree) matches(cp *contentProvider, cost int, known map[matchTree]bool) (bool, bool) {
	v, ok := evalMatchTree(cp, cost, known, t.child)
	return !v, ok
}

func (t *fileNameMatchTree) matches(cp *contentProvider, cost int, known map[matchTree]bool) (bool, bool) {
	return evalMatchTree(cp, cost, known, t.child)
}

func (t *substrMatchTree) matches(cp *contentProvider, cost int, known map[matchTree]bool) (bool, bool) {
	if t.contEvaluated {
		return len(t.current) > 0, true
	}

	if len(t.current) == 0 {
		return false, true
	}

	if t.fileName && cost < costMemory {
		return false, false
	}

	if !t.fileName && cost < costContent {
		return false, false
	}

	pruned := t.current[:0]
	for _, m := range t.current {
		if m.byteOffset == 0 && m.runeOffset > 0 {
			m.byteOffset = cp.findOffset(m.fileName, m.runeOffset)
		}
		if m.matchContent(cp.data(m.fileName)) {
			pruned = append(pruned, m)
		}
	}
	t.current = pruned
	t.contEvaluated = true

	return len(t.current) > 0, true
}

func (d *indexData) newMatchTree(q query.Q) (matchTree, error) {
	switch s := q.(type) {
	case *query.Regexp:
		subQ := query.RegexpToQuery(s.Regexp, ngramSize)
		subQ = query.Map(subQ, func(q query.Q) query.Q {
			if sub, ok := q.(*query.Substring); ok {
				sub.FileName = s.FileName
				sub.CaseSensitive = s.CaseSensitive
			}
			return q
		})

		subMT, err := d.newMatchTree(subQ)
		if err != nil {
			return nil, err
		}

		prefix := ""
		if !s.CaseSensitive {
			prefix = "(?i)"
		}

		tr := &regexpMatchTree{
			regexp:   regexp.MustCompile(prefix + s.Regexp.String()),
			fileName: s.FileName,
		}

		return &andMatchTree{
			children: []matchTree{
				tr, &noVisitMatchTree{subMT},
			},
		}, nil
	case *query.And:
		var r []matchTree
		for _, ch := range s.Children {
			ct, err := d.newMatchTree(ch)
			if err != nil {
				return nil, err
			}
			r = append(r, ct)
		}
		return &andMatchTree{r}, nil
	case *query.Or:
		var r []matchTree
		for _, ch := range s.Children {
			ct, err := d.newMatchTree(ch)
			if err != nil {
				return nil, err
			}
			r = append(r, ct)
		}
		return &orMatchTree{r}, nil
	case *query.Not:
		ct, err := d.newMatchTree(s.Child)
		return &notMatchTree{
			child: ct,
		}, err

	case *query.Type:
		if s.Type != query.TypeFileName {
			break
		}

		ct, err := d.newMatchTree(s.Child, stats)
		if err != nil {
			return nil, err
		}

		return &fileNameMatchTree{
			child: ct,
		}, nil

	case *query.Substring:
		return d.newSubstringMatchTree(s)

	case *query.Branch:
		mask := uint64(0)
		if s.Pattern == "HEAD" {
			mask = 1
		} else {
			for nm, m := range d.branchIDs {
				if strings.Contains(nm, s.Pattern) {
					mask |= uint64(m)
				}
			}
		}
		return &branchQueryMatchTree{
			mask:      mask,
			fileMasks: d.fileBranchMasks,
		}, nil
	case *query.Const:
		if s.Value {
			return &bruteForceMatchTree{}, nil
		} else {
			return &noMatchTree{"const"}, nil
		}
	case *query.Language:
		code, ok := d.metaData.LanguageMap[s.Language]
		if !ok {
			return &noMatchTree{"lang"}, nil
		}
		docs := make([]uint32, 0, len(d.languages))
		for d, l := range d.languages {
			if l == code {
				docs = append(docs, uint32(d))
			}
		}
		return &docMatchTree{
			docs: docs,
		}, nil

	case *query.Symbol:
		mt, err := d.newSubstringMatchTree(s.Atom)
		if err != nil {
			return nil, err
		}

		if _, ok := mt.(*regexpMatchTree); ok {
			return nil, fmt.Errorf("regexps and short queries not implemented for symbol search")
		}
		subMT, ok := mt.(*substrMatchTree)
		if !ok {
			return nil, fmt.Errorf("found %T inside query.Symbol", mt)
		}

		subMT.matchIterator = d.newTrimByDocSectionIter(s.Atom, subMT.matchIterator)
		return subMT, nil
	}
	log.Panicf("type %T", q)
	return nil, nil
}

func (d *indexData) newSubstringMatchTree(s *query.Substring) (matchTree, error) {
	st := &substrMatchTree{
		query:         s,
		caseSensitive: s.CaseSensitive,
		fileName:      s.FileName,
	}

	if utf8.RuneCountInString(s.Pattern) < ngramSize {
		prefix := ""
		if !s.CaseSensitive {
			prefix = "(?i)"
		}
		t := &regexpMatchTree{
			regexp:   regexp.MustCompile(prefix + regexp.QuoteMeta(s.Pattern)),
			fileName: s.FileName,
		}
		return t, nil
	}

	result, err := d.iterateNgrams(s)
	if err != nil {
		return nil, err
	}
	st.matchIterator = result
	return st, nil
}<|MERGE_RESOLUTION|>--- conflicted
+++ resolved
@@ -145,44 +145,6 @@
 	docID     uint32
 }
 
-<<<<<<< HEAD
-func (t *noMatchTree) updateStats(s *Stats) {
-}
-
-func (t *bruteForceMatchTree) updateStats(s *Stats) {
-}
-
-func (t *docMatchTree) updateStats(s *Stats) {
-}
-
-func (t *andMatchTree) updateStats(s *Stats) {
-	for _, c := range t.children {
-		c.updateStats(s)
-	}
-}
-
-func (t *orMatchTree) updateStats(s *Stats) {
-	for _, c := range t.children {
-		c.updateStats(s)
-	}
-}
-
-func (t *notMatchTree) updateStats(s *Stats) {
-	t.child.updateStats(s)
-}
-
-func (t *fileNameMatchTree) updateStats(s *Stats) {
-	t.child.updateStats(s)
-}
-
-func (t *branchQueryMatchTree) updateStats(s *Stats) {
-}
-
-func (t *regexpMatchTree) updateStats(s *Stats) {
-}
-
-=======
->>>>>>> 5208c286
 // all prepare methods
 
 func (t *bruteForceMatchTree) prepare(doc uint32) {
@@ -578,7 +540,7 @@
 			break
 		}
 
-		ct, err := d.newMatchTree(s.Child, stats)
+		ct, err := d.newMatchTree(s.Child)
 		if err != nil {
 			return nil, err
 		}
